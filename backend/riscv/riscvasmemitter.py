from backend.asmemitter import AsmEmitter
from utils.error import IllegalArgumentException
from utils.label.label import LabelKind
from utils.riscv import Riscv, RvBinaryOp, RvUnaryOp
from utils.tac.reg import Imm
from utils.tac.tacfunc import TACFunc
from utils.tac.tacinstr import *
from utils.tac.tacvar import TACVar
from utils.tac.tacvisitor import TACVisitor

from ..subroutineemitter import SubroutineEmitter
from ..subroutineinfo import SubroutineInfo

"""
RiscvAsmEmitter: an AsmEmitter for RiscV
"""


class RiscvAsmEmitter(AsmEmitter):
    def __init__(
        self,
        allocatableRegs: list[Reg],
        callerSaveRegs: list[Reg],
        calleeSaveRegs: list[Reg],
    ) -> None:
<<<<<<< HEAD
        super().__init__(allocatableRegs, callerSaveRegs)
=======
        super().__init__(allocatableRegs, callerSaveRegs, calleeSaveRegs)
>>>>>>> 155e81fa
        # the start of the asm code
        # int step10, you need to add the declaration of global var here

    # transform tac instrs to RiscV instrs
    # collect some info which is saved in SubroutineInfo for SubroutineEmitter
    def selectInstr(self, func: TACFunc) -> tuple[list[TACInstr], SubroutineInfo]:

        selector: RiscvAsmEmitter.RiscvInstrSelector = (
            RiscvAsmEmitter.RiscvInstrSelector(func.entry)
        )
        for instr in func.getInstrSeq():
            instr.accept(selector)

        info = SubroutineInfo(func.entry)

        return selector.seq, info

    # use info to construct a RiscvSubroutineEmitter
    def emitSubroutine(self, info: SubroutineInfo):
        return RiscvSubroutineEmitter(self, info)

    # return all the string stored in asm code printer
    def emitEnd(self):
        return self.printer.close()

    class RiscvInstrSelector(TACVisitor):
        def __init__(self, entry: Label) -> None:
            self.entry = entry
            self.seq = []

        def visitOther(self, instr: TACInstr) -> None:
            raise NotImplementedError("RiscvInstrSelector visit{} not implemented".format(type(instr).__name__))

        # in step11, you need to think about how to deal with globalTemp in almost all the visit functions.
        def visitReturn(self, instr: Return) -> None:
            if instr.value is not None:
                self.seq.append(Riscv.Move(Riscv.A0, instr.value))
            else:
                self.seq.append(Riscv.LoadImm(Riscv.A0, 0))
            self.seq.append(Riscv.JumpToEpilogue(self.entry))

        def visitMark(self, instr: Mark) -> None:
            self.seq.append(Riscv.RiscvLabel(instr.label))

        def visitLoadImm4(self, instr: LoadImm4) -> None:
            self.seq.append(Riscv.LoadImm(instr.dst, instr.value))

        def visitLoadParams(self, instr: LoadParams) -> None:
            self.seq.append(Riscv.LoadParams(instr.dsts))

        def visitCall(self, instr: Call) -> None:
            self.seq.append(Riscv.Call(instr.func, instr.ret, instr.args))

        def visitLoadSymbol(self, instr: LoadSymbol) -> None:
            self.seq.append(Riscv.LoadSymbol(instr.dst, instr.name))

        def visitLoad(self, instr: Load) -> None:
            self.seq.append(Riscv.LoadAddr(instr.dst, instr.src))

        def visitAlloc(self, instr: Alloc) -> None:
            self.seq.append(Riscv.Alloc(instr.dst, instr.size))

        def visitMemset(self, instr: Memset) -> None:
            self.seq.append(Riscv.Call(Riscv.MEMSET, Riscv.ZERO, [instr.addr, Riscv.ZERO, instr.size]))

        def visitUnary(self, instr: Unary) -> None:
            op = {
                TacUnaryOp.NEG: RvUnaryOp.NEG,
                TacUnaryOp.LOGIC_NOT: RvUnaryOp.SEQZ,
                TacUnaryOp.BIT_NOT: RvUnaryOp.NOT,
                # You can add unary operations here.
            }[instr.op]
            self.seq.append(Riscv.Unary(op, instr.dst, instr.operand))

        def visitBinary(self, instr: Binary) -> None:
            """
            For different tac operation, you should translate it to different RiscV code
            A tac operation may need more than one RiscV instruction
            """
            if instr.op == TacBinaryOp.OR:
                self.seq.append(Riscv.Binary(RvBinaryOp.OR, instr.dst, instr.lhs, instr.rhs))
                self.seq.append(Riscv.Unary(RvUnaryOp.SNEZ, instr.dst, instr.dst))
            elif instr.op == TacBinaryOp.AND:
                self.seq.append(Riscv.Unary(RvUnaryOp.SNEZ, instr.dst, instr.lhs))
                self.seq.append(Riscv.Binary(RvBinaryOp.SUB, instr.dst, Riscv.ZERO, instr.dst))
                self.seq.append(Riscv.Binary(RvBinaryOp.AND, instr.dst, instr.dst, instr.rhs))
                self.seq.append(Riscv.Unary(RvUnaryOp.SNEZ, instr.dst, instr.dst))
            elif instr.op == TacBinaryOp.EQU:
                self.seq.append(Riscv.Binary(RvBinaryOp.XOR, instr.dst, instr.lhs, instr.rhs))
                self.seq.append(Riscv.Binary(RvBinaryOp.SLTIU, instr.dst, instr.dst, Imm(1)))
            elif instr.op == TacBinaryOp.NEQ:
                self.seq.append(Riscv.Binary(RvBinaryOp.XOR, instr.dst, instr.lhs, instr.rhs))
                self.seq.append(Riscv.Binary(RvBinaryOp.SLTU, instr.dst, Riscv.ZERO, instr.dst))
            elif instr.op == TacBinaryOp.SGT:
                self.seq.append(Riscv.Binary(RvBinaryOp.SLT, instr.dst, instr.rhs, instr.lhs))
            elif instr.op == TacBinaryOp.GEQ:
                self.seq.append(Riscv.Binary(RvBinaryOp.SLT, instr.dst, instr.lhs, instr.rhs))
                self.seq.append(Riscv.Binary(RvBinaryOp.XOR, instr.dst, instr.dst, Imm(1)))
            elif instr.op == TacBinaryOp.LEQ:
                self.seq.append(Riscv.Binary(RvBinaryOp.SLT, instr.dst, instr.rhs, instr.lhs))
                self.seq.append(Riscv.Binary(RvBinaryOp.XOR, instr.dst, instr.dst, Imm(1)))
            else:
                op = {
                    TacBinaryOp.ADD: RvBinaryOp.ADD,
                    TacBinaryOp.SUB: RvBinaryOp.SUB,
                    TacBinaryOp.MUL: RvBinaryOp.MUL,
                    TacBinaryOp.DIV: RvBinaryOp.DIV,
                    TacBinaryOp.MOD: RvBinaryOp.REM,
                    TacBinaryOp.SLT: RvBinaryOp.SLT,
                    # You can add binary operations here.
                }[instr.op]
                self.seq.append(Riscv.Binary(op, instr.dst, instr.lhs, instr.rhs))

        def visitCondBranch(self, instr: CondBranch) -> None:
            self.seq.append(Riscv.Branch(instr.cond, instr.label))

        def visitBranch(self, instr: Branch) -> None:
            self.seq.append(Riscv.Jump(instr.target))

        def visitAssign(self, instr: Assign) -> None:
            self.seq.append(Riscv.Move(instr.dst, instr.src))

        def visitAddrAssign(self, instr: AddrAssign) -> None:
            self.seq.append(Riscv.StoreWord(instr.src, instr.addr, instr.offset))

        # in step9, you need to think about how to pass the parameters and how to store and restore callerSave regs
        # in step11, you need to think about how to store the array

<<<<<<< HEAD
    def emitMemsetFunc(self):
        self.printer.printLabel(Riscv.MEMSET)
        self.printer.printInstr(Riscv.LoadImm(Riscv.A4, 4))
        self.printer.printInstr(Riscv.Binary(RvBinaryOp.MUL, Riscv.A2, Riscv.A2, Riscv.A4))
        self.printer.printInstr(Riscv.Binary(RvBinaryOp.ADD, Riscv.A3, Riscv.A0, Riscv.A2))
        self.printer.printLabel(Label(LabelKind.TEMP, "memset_loop"))
        self.printer.printInstr(Riscv.Branch(Riscv.A3, Label(LabelKind.TEMP, "memset_end"), Riscv.A0))
        self.printer.printInstr(Riscv.Binary(RvBinaryOp.SUB, Riscv.A3, Riscv.A3, Riscv.A4))
        self.printer.printInstr(Riscv.NativeStoreWord(Riscv.A1, Riscv.A3, 0))
        self.printer.printInstr(Riscv.Jump(Label(LabelKind.TEMP, "memset_loop")))
        self.printer.printLabel(Label(LabelKind.TEMP, "memset_end"))
        self.printer.printInstr(Riscv.NativeReturn())
        self.printer.println("")

    def emitGlobalVars(self, variables: List[TACVar]):
        self.printer.printComment("COMPILED BY ZHC")
        self.emitMemsetFunc()
        self.printer.printComment("GlOBAL VAR")
        self.printer.printSection("data")
        for var in variables:
            if not var.initialized:
                continue
            self.printer.printSection("globl", var.name)
            self.printer.printLabel(Label(LabelKind.TEMP, var.name))
            self.printer.println(f".word {var.value}")
        self.printer.println("")

        self.printer.printSection("bss")
        for var in variables:
            if var.initialized:
                continue
            self.printer.printSection("globl", var.name)
            self.printer.printLabel(Label(LabelKind.TEMP, var.name))
            self.printer.println(f".space {var.size}")
        self.printer.println("")

        self.printer.printSection("text")
        self.printer.printSection("global", "main")
        self.printer.println("")

=======
>>>>>>> 155e81fa

"""
RiscvAsmEmitter: an SubroutineEmitter for RiscV
"""


class RiscvSubroutineEmitter(SubroutineEmitter):
    def __init__(self, emitter: RiscvAsmEmitter, info: SubroutineInfo) -> None:
        super().__init__(emitter, info)

        # + 8 is for the RA and FP reg
        self.nextLocalOffset = 4 * len(Riscv.CalleeSaved) + 8

        # the buf which stored all the NativeInstrs in this function
        self.buf: list[NativeInstr] = []

        # from temp to int
        # record where a temp is stored in the stack
        self.offsets = {}

        self.printer.printLabel(info.funcLabel)

        # in step9, step11 you can compute the offset of local array and parameters here
        self.nextParamOffset = 0
        self.param_buf = []

    def emitComment(self, comment: str) -> None:
        # you can add some log here to help you debug
        pass

    def readParam(self, params: List[Temp]) -> None:
        for i, param in enumerate(params):
            self.offsets[param.index] = self.nextLocalOffset + 4 * i

    def prepareParam(self, src: Reg) -> None:
        self.param_buf.append(Riscv.NativeStoreWord(src, Riscv.SP, self.nextParamOffset))
        self.nextParamOffset += 4

    def alloc(self, dst: Reg, size: int) -> None:
        self.buf.append(Riscv.LoadImm(dst, self.nextLocalOffset).toNative([dst], []))
        self.buf.append(Riscv.Binary(RvBinaryOp.ADD, dst, dst, Riscv.SP).toNative([dst], [dst, Riscv.SP]))
        self.nextLocalOffset += size

    def beforeCall(self):
        if self.nextParamOffset > 0:
            self.buf.append(Riscv.SPAdd(-self.nextParamOffset))
            self.buf.extend(self.param_buf)
            self.param_buf = []

    def afterCall(self) -> None:
        if self.nextParamOffset > 0:
            self.buf.append(Riscv.SPAdd(self.nextParamOffset))
            self.nextParamOffset = 0

    # store some temp to stack
    # usually happen when reaching the end of a basic block
    # in step9, you need to think about the function parameters here
    def emitStoreToStack(self, src: Reg) -> None:
        if src.temp.index not in self.offsets:
            self.offsets[src.temp.index] = self.nextLocalOffset
            self.nextLocalOffset += 4
        self.buf.append(
            Riscv.NativeStoreWord(src, Riscv.SP, self.offsets[src.temp.index])
        )

    # load some temp from stack
    # usually happen when using a temp which is stored to stack before
    # in step9, you need to think about the function parameters here
    def emitLoadFromStack(self, dst: Reg, src: Temp):
        if src.index not in self.offsets:
            raise IllegalArgumentException()
        else:
            self.buf.append(
                Riscv.NativeLoadWord(dst, Riscv.SP, self.offsets[src.index])
            )

    # add a NativeInstr to buf
    # when calling the function emitEnd, all the instr in buf will be transformed to RiscV code
    def emitNative(self, instr: NativeInstr):
        self.buf.append(instr)

    def emitLabel(self, label: Label):
        self.buf.append(Riscv.RiscvLabel(label).toNative([], []))

<<<<<<< HEAD

=======
>>>>>>> 155e81fa
    def emitEnd(self):
        self.printer.printComment("start of prologue")

        # save FP reg
        self.printer.printInstr(Riscv.NativeStoreWord(Riscv.FP, Riscv.SP,
                                                      4 * len(Riscv.CalleeSaved) + 4 - self.nextLocalOffset))
        # set FP reg
        self.printer.printInstr(Riscv.Move(Riscv.FP, Riscv.SP))

        self.printer.printInstr(Riscv.SPAdd(-self.nextLocalOffset))

        # in step9, you need to think about how to store RA here
        # you can get some ideas from how to save CalleeSaved regs
        for i in range(len(Riscv.CalleeSaved)):
            if Riscv.CalleeSaved[i].isUsed():
                self.printer.printInstr(
                    Riscv.NativeStoreWord(Riscv.CalleeSaved[i], Riscv.SP, 4 * i)
                )
        self.printer.printInstr(Riscv.NativeStoreWord(Riscv.RA, Riscv.SP, 4 * len(Riscv.CalleeSaved)))

        self.printer.printComment("end of prologue")
        self.printer.println("")

        self.printer.printComment("start of body")

        # in step9, you need to think about how to pass the parameters here
        # you can use the stack or regs

        # using asm code printer to output the RiscV code
        for instr in self.buf:
            self.printer.printInstr(instr)

        self.printer.printComment("end of body")
        self.printer.println("")

        self.printer.printLabel(
            Label(LabelKind.TEMP, self.info.funcLabel.name + Riscv.EPILOGUE_SUFFIX)
        )
        self.printer.printComment("start of epilogue")

        for i in range(len(Riscv.CalleeSaved)):
            if Riscv.CalleeSaved[i].isUsed():
                self.printer.printInstr(
                    Riscv.NativeLoadWord(Riscv.CalleeSaved[i], Riscv.SP, 4 * i)
                )

        # resume FP and RA reg
        self.printer.printInstr(Riscv.NativeLoadWord(Riscv.FP, Riscv.SP, 4 * len(Riscv.CalleeSaved) + 4))
        self.printer.printInstr(Riscv.NativeLoadWord(Riscv.RA, Riscv.SP, 4 * len(Riscv.CalleeSaved)))

        self.printer.printInstr(Riscv.SPAdd(self.nextLocalOffset))
        self.printer.printComment("end of epilogue")
        self.printer.println("")

        self.printer.printInstr(Riscv.NativeReturn())
        self.printer.println("")<|MERGE_RESOLUTION|>--- conflicted
+++ resolved
@@ -23,11 +23,7 @@
         callerSaveRegs: list[Reg],
         calleeSaveRegs: list[Reg],
     ) -> None:
-<<<<<<< HEAD
-        super().__init__(allocatableRegs, callerSaveRegs)
-=======
         super().__init__(allocatableRegs, callerSaveRegs, calleeSaveRegs)
->>>>>>> 155e81fa
         # the start of the asm code
         # int step10, you need to add the declaration of global var here
 
@@ -156,7 +152,6 @@
         # in step9, you need to think about how to pass the parameters and how to store and restore callerSave regs
         # in step11, you need to think about how to store the array
 
-<<<<<<< HEAD
     def emitMemsetFunc(self):
         self.printer.printLabel(Riscv.MEMSET)
         self.printer.printInstr(Riscv.LoadImm(Riscv.A4, 4))
@@ -197,9 +192,6 @@
         self.printer.printSection("global", "main")
         self.printer.println("")
 
-=======
->>>>>>> 155e81fa
-
 """
 RiscvAsmEmitter: an SubroutineEmitter for RiscV
 """
@@ -283,10 +275,6 @@
     def emitLabel(self, label: Label):
         self.buf.append(Riscv.RiscvLabel(label).toNative([], []))
 
-<<<<<<< HEAD
-
-=======
->>>>>>> 155e81fa
     def emitEnd(self):
         self.printer.printComment("start of prologue")
 
